# -*- coding: utf-8 -*-
# =============================================================================
# Copyright (c) 2012, Lawrence Livermore National Security, LLC.
# Produced at the Lawrence Livermore National Laboratory.
# Written by Joel Bernier <bernier2@llnl.gov> and others.
# LLNL-CODE-529294.
# All rights reserved.
#
# This file is part of HEXRD. For details on dowloading the source,
# see the file COPYING.
#
# Please also see the file LICENSE.
#
# This program is free software; you can redistribute it and/or modify it under
# the terms of the GNU Lesser General Public License (as published by the Free
# Software Foundation) version 2.1 dated February 1999.
#
# This program is distributed in the hope that it will be useful, but
# WITHOUT ANY WARRANTY; without even the IMPLIED WARRANTY OF MERCHANTABILITY
# or FITNESS FOR A PARTICULAR PURPOSE. See the terms and conditions of the
# GNU General Public License for more details.
#
# You should have received a copy of the GNU Lesser General Public
# License along with this program (see file LICENSE); if not, write to
# the Free Software Foundation, Inc., 59 Temple Place, Suite 330,
# Boston, MA 02111-1307 USA or visit <http://www.gnu.org/licenses/>.
# =============================================================================
#
# Module containing functions relevant to rotations
#
import sys
<<<<<<< HEAD
import time
=======
import timeit
import numpy as np
>>>>>>> df79ad3e

import numpy as np
from numpy import \
     arange, arctan2, array, argmax, asarray, atleast_1d, average, \
     ndarray, diag, zeros, \
     cross, dot, pi, arccos, arcsin, cos, sin, sqrt, \
     sort, tile, vstack, hstack, c_, ix_, \
     abs, mod, sign, \
     finfo, isscalar
from numpy import float_ as nFloat
from numpy import int_ as nInt
from scipy.optimize import leastsq

from hexrd import constants as cnst
from hexrd.matrixutil import \
    columnNorm, unitVector, \
    skewMatrixOfVector, findDuplicateVectors, \
    multMatArray, nullSpace
from hexrd import symmetry


# =============================================================================
# Module Data
# =============================================================================

angularUnits = 'radians'  # module-level angle units
periodDict = {'degrees': 360.0, 'radians': 2*np.pi}
I3 = cnst.identity_3x3    # (3, 3) identity matrix

# axes orders, all permutations
axes_orders = [
    'xyz', 'zyx',
    'zxy', 'yxz',
    'yzx', 'xzy',
    'xyx', 'xzx',
    'yxy', 'yzy',
    'zxz', 'zyz',
]

sq3by2 = sqrt(3.)/2.
piby2 = pi/2.
piby3 = pi/3.
piby4 = pi/4.
piby6 = pi/6.

# =============================================================================
# Functions
# =============================================================================


def arccosSafe(temp):
    """
    Protect against numbers slightly larger than 1 in magnitude
    due to round-off
    """
    temp = atleast_1d(temp)
    if (abs(temp) > 1.00001).any():
        print("attempt to take arccos of %s" % temp, file=sys.stderr)
        raise RuntimeError("unrecoverable error")

    gte1 = temp >= 1.
    lte1 = temp <= -1.

    temp[gte1] = 1
    temp[lte1] = -1

    ang = arccos(temp)

    return ang


#
#  ==================== Quaternions
#


def fixQuat(q):
    """
    flip to positive q0 and normalize
    """
    qdims = q.ndim
    if qdims == 3:
        l, m, n = q.shape
        assert m == 4, 'your 3-d quaternion array isn\'t the right shape'
        q = q.transpose(0, 2, 1).reshape(l*n, 4).T

    qfix = unitVector(q)

    q0negative = qfix[0, ] < 0
    qfix[:, q0negative] = -1*qfix[:, q0negative]

    if qdims == 3:
        qfix = qfix.T.reshape(l, n, 4).transpose(0, 2, 1)

    return qfix


def invertQuat(q):
    """
    silly little routine for inverting a quaternion
    """
    numq = q.shape[1]

    imat = tile(vstack([-1, 1, 1, 1]), (1, numq))

    qinv = imat * q

    return fixQuat(qinv)


def misorientation(q1, q2, *args):
    """
    sym is a tuple (crystal_symmetry, *sample_symmetry)
    generally coded.

    !!! may split up special cases for no symmetry or crystal/sample only...
    """
    if not isinstance(q1, ndarray) or not isinstance(q2, ndarray):
        raise RuntimeError("quaternion args are not of type `numpy ndarray'")

    if q1.ndim != 2 or q2.ndim != 2:
        raise RuntimeError(
            "quaternion args are the wrong shape; must be 2-d (columns)"
        )

    if q1.shape[1] != 1:
        raise RuntimeError(
            "first argument should be a single quaternion, got shape %s"
            % (q1.shape,)
        )

    if len(args) == 0:
        # no symmetries; use identity
        sym = (c_[1., 0, 0, 0].T, c_[1., 0, 0, 0].T)
    else:
        sym = args[0]
        if len(sym) == 1:
            if not isinstance(sym[0], ndarray):
                raise RuntimeError("symmetry argument is not an numpy array")
            else:
                # add triclinic sample symmetry (identity)
                sym += (c_[1., 0, 0, 0].T,)
        elif len(sym) == 2:
            if not isinstance(sym[0], ndarray) \
              or not isinstance(sym[1], ndarray):
                raise RuntimeError(
                    "symmetry arguments are not an numpy arrays"
                )
        elif len(sym) > 2:
            raise RuntimeError(
                "symmetry argument has %d entries; should be 1 or 2"
                % (len(sym))
            )

    # set some lengths
    n = q2.shape[1]             # length of misorientation list
    m = sym[0].shape[1]         # crystal (right)
    p = sym[1].shape[1]         # sample  (left)

    # tile q1 inverse
    q1i = quatProductMatrix(invertQuat(q1), mult='right').squeeze()

    # convert symmetries to (4, 4) qprod matrices
    rsym = quatProductMatrix(sym[0], mult='right')
    lsym = quatProductMatrix(sym[1], mult='left')

    # Do R * Gc, store as
    # [q2[:, 0] * Gc[:, 0:m], ..., q2[:, n-1] * Gc[:, 0:m]]
    q2 = dot(rsym, q2).transpose(2, 0, 1).reshape(m*n, 4).T

    # Do Gs * (R * Gc), store as
    # [Gs[:, 0:p] * q[:,   0] * Gc[:, 0], ... , Gs[:, 0:p] * q[:,   0] * Gc[:, m-1], ...
    #  Gs[:, 0:p] * q[:, n-1] * Gc[:, 0], ... , Gs[:, 0:p] * q[:, n-1] * Gc[:, m-1]]
    q2 = dot(lsym, q2).transpose(2, 0, 1).reshape(p*m*n, 4).T

    # Calculate the class misorientations for full symmetrically equivalent
    # classes for q1 and q2.  Note the use of the fact that the application
    # of the symmetry groups is an isometry.
    eqvMis = fixQuat(dot(q1i, q2))

    # Reshape scalar comp columnwise by point in q2 (and q1, if applicable)
    sclEqvMis = eqvMis[0, :].reshape(n, p*m).T

    # Find misorientation closest to origin for each n equivalence classes
    #   - fixed quats so garaunteed that sclEqvMis is nonnegative
    qmax = sclEqvMis.max(0)

    # remap indices to use in eqvMis
    qmaxInd = (sclEqvMis == qmax).nonzero()
    qmaxInd = c_[qmaxInd[0], qmaxInd[1]]

    eqvMisColInd = sort(qmaxInd[:, 0] + qmaxInd[:, 1]*p*m)

    # store Rmin in q
    mis = eqvMis[ix_(list(range(4)), eqvMisColInd)]

    angle = 2 * arccosSafe(qmax)

    return angle, mis


def quatProduct(q1, q2):
    """
    Product of two unit quaternions.

    qp = quatProduct(q2, q1)

    q2, q1 are 4 x n, arrays whose columns are
           quaternion parameters

    qp is 4 x n, an array whose columns are the
       quaternion parameters of the product; the
       first component of qp is nonnegative

    If R(q) is the rotation corresponding to the
    quaternion parameters q, then

    R(qp) = R(q2) R(q1)
    """
    n1 = q1.shape[1]
    n2 = q2.shape[1]

    nq = 1
    if n1 == 1 or n2 == 1:
        if n2 > n1:
            q1 = tile(q1, (1, n2))
            nq = n2
        else:
            q2 = tile(q2, (1, n1))
            nq = n1

    a = q2[0, ]
    a3 = tile(a, (3, 1))
    b = q1[0, ]
    b3 = tile(b, (3, 1))

    avec = q2[1:, ]
    bvec = q1[1:, ]

    axb = zeros((3, nq))
    for i in range(nq):
        axb[:, i] = cross(avec[:, i], bvec[:, i])

    qp = vstack([a*b - diag(dot(avec.T, bvec)),
                 a3*bvec + b3*avec + axb])

    return fixQuat(qp)


def quatProductMatrix(quats, mult='right'):
    """
    Form 4 x 4 arrays to perform the quaternion product

    USAGE
        qmats = quatProductMatrix(quats, mult='right')

    INPUTS
        1) quats is (4, n), a numpy ndarray array of n quaternions
           horizontally concatenated
        2) mult is a keyword arg, either 'left' or 'right', denoting
           the sense of the multiplication:

                       / quatProductMatrix(h, mult='right') * q
           q * h  --> <
                       \ quatProductMatrix(q, mult='left') * h

    OUTPUTS
        1) qmats is (n, 4, 4), the left or right quaternion product
           operator

    NOTES
       *) This function is intended to replace a cross-product based
          routine for products of quaternions with large arrays of
          quaternions (e.g. applying symmetries to a large set of
          orientations).
    """

    if quats.shape[0] != 4:
        raise RuntimeError("input is the wrong size along the 0-axis")

    nq = quats.shape[1]

    q0 = quats[0, :].copy()
    q1 = quats[1, :].copy()
    q2 = quats[2, :].copy()
    q3 = quats[3, :].copy()

    if mult == 'right':
        qmats = array([[q0], [q1], [q2], [q3],
                       [-q1], [q0], [-q3], [q2],
                       [-q2], [q3], [q0], [-q1],
                       [-q3], [-q2], [q1], [q0]])
    elif mult == 'left':
        qmats = array([[q0], [q1], [q2], [q3],
                       [-q1], [q0], [q3], [-q2],
                       [-q2], [-q3], [q0], [q1],
                       [-q3], [q2], [-q1], [q0]])

    # some fancy reshuffling...
    qmats = qmats.T.reshape(nq, 4, 4).transpose(0, 2, 1)

    return qmats


def quatOfAngleAxis(angle, rotaxis):
    """
    make an hstacked array of quaternions from arrays of angle/axis pairs
    """
    if isinstance(angle, list):
        n = len(angle)
        angle = asarray(angle)
    elif isinstance(angle, float) or isinstance(angle, int):
        n = 1
    elif isinstance(angle, ndarray):
        n = angle.shape[0]
    else:
        raise RuntimeError(
            "angle argument is of incorrect type; "
            + "must be a list, int, float, or ndarray."
        )

    if rotaxis.shape[1] == 1:
        rotaxis = tile(rotaxis, (1, n))
    else:
        if rotaxis.shape[1] != n:
            raise RuntimeError("rotation axes argument has incompatible shape")

    halfangle = 0.5*angle
    cphiby2 = cos(halfangle)
    sphiby2 = sin(halfangle)

    quat = vstack([cphiby2, tile(sphiby2, (3, 1)) * unitVector(rotaxis)])

    return fixQuat(quat)


def quatOfExpMap(expMap):
    """
    """
    angles = columnNorm(expMap)
    axes = unitVector(expMap)

    quats = quatOfAngleAxis(angles, axes)
    return quats


def quatOfRotMat(R):
    """
    """
    angs, axxs = angleAxisOfRotMat(R)
    quats = vstack(
        [cos(0.5 * angs),
         tile(sin(0.5 * angs), (3, 1)) * axxs]
    )
    return quats


def quatAverageCluster(q_in, qsym):
    """
    """
    assert q_in.ndim == 2, 'input must be 2-s hstacked quats'

    # renormalize
    q_in = unitVector(q_in)

    # check to see num of quats is > 1
    if q_in.shape[1] < 3:
        if q_in.shape[1] == 1:
            q_bar = q_in
        else:
            ma, mq = misorientation(q_in[:, 0].reshape(4, 1),
                                    q_in[:, 1].reshape(4, 1), (qsym,))
            q_bar = quatProduct(
                q_in[:, 0].reshape(4, 1),
                quatOfExpMap(0.5*ma*unitVector(mq[1:].reshape(3, 1)))
            )
    else:
        # first drag to origin using first quat (arb!)
        q0 = q_in[:, 0].reshape(4, 1)
        qrot = dot(
            quatProductMatrix(invertQuat(q0), mult='left'),
            q_in)

        # second, re-cast to FR
        qrot = symmetry.toFundamentalRegion(qrot.squeeze(), crysSym=qsym)

        # compute arithmetic average
        q_bar = unitVector(average(qrot, axis=1).reshape(4, 1))

        # unrotate!
        q_bar = dot(
            quatProductMatrix(q0, mult='left'),
            q_bar)

        # re-map
        q_bar = symmetry.toFundamentalRegion(q_bar, crysSym=qsym)
    return q_bar


def quatAverage(q_in, qsym):
    """
    """
    assert q_in.ndim == 2, 'input must be 2-s hstacked quats'

    # renormalize
    q_in = unitVector(q_in)

    # check to see num of quats is > 1
    if q_in.shape[1] < 3:
        if q_in.shape[1] == 1:
            q_bar = q_in
        else:
            ma, mq = misorientation(q_in[:, 0].reshape(4, 1),
                                    q_in[:, 1].reshape(4, 1), (qsym,))
            q_bar = quatProduct(
                q_in[:, 0].reshape(4, 1),
                quatOfExpMap(0.5*ma*unitVector(mq[1:].reshape(3, 1)))
            )
    else:
        # use first quat as initial guess
        phi = 2. * arccos(q_in[0, 0])
        if phi <= finfo(float).eps:
            x0 = zeros(3)
        else:
            n = unitVector(q_in[1:, 0].reshape(3, 1))
            x0 = phi*n.flatten()
        results = leastsq(quatAverage_obj, x0, args=(q_in, qsym))
        phi = sqrt(sum(results[0]*results[0]))
        if phi <= finfo(float).eps:
            q_bar = c_[1., 0., 0., 0.].T
        else:
            n = results[0] / phi
            q_bar = hstack([cos(0.5*phi), sin(0.5*phi)*n]).reshape(4, 1)
    return q_bar


def quatAverage_obj(xi_in, quats, qsym):
    phi = sqrt(sum(xi_in.flatten()*xi_in.flatten()))
    if phi <= finfo(float).eps:
        q0 = c_[1., 0., 0., 0.].T
    else:
        n = xi_in.flatten() / phi
        q0 = hstack([cos(0.5*phi), sin(0.5*phi)*n])
    resd = misorientation(q0.reshape(4, 1), quats, (qsym, ))[0]
    return resd


def rotMatOfExpMap_opt(expMap):
    """Optimized version of rotMatOfExpMap
    """
    if expMap.ndim == 1:
        expMap = expMap.reshape(3, 1)

    # angles of rotation from exponential maps
    phi = atleast_1d(columnNorm(expMap))

    # skew matrices of exponential maps
    W = skewMatrixOfVector(expMap)

    # Find tiny angles to avoid divide-by-zero and apply limits in expressions
    zeroIndex = phi < cnst.epsf
    phi[zeroIndex] = 1

    # first term
    C1 = sin(phi) / phi
    C1[zeroIndex] = 1  # is this right?  might be OK since C1 multiplies W

    # second term
    C2 = (1 - cos(phi)) / phi**2
    C2[zeroIndex] = 0.5  # won't matter because W^2 is small

    numObjs = expMap.shape[1]
    if numObjs == 1:  # case of single point
        W = np.reshape(W, [1, 3, 3])
        pass

    C1 = np.tile(
        np.reshape(C1, [numObjs, 1]),
        [1, 9]).reshape([numObjs, 3, 3])
    C2 = np.tile(
        np.reshape(C2, [numObjs, 1]),
        [1, 9]).reshape([numObjs, 3, 3])

    W2 = np.zeros([numObjs, 3, 3])

    for i in range(3):
        for j in range(3):
            W2[:, i, j] = np.sum(W[:, i, :]*W[:, :, j], 1)
            pass
        pass

    rmat = C1*W + C2 * W2
    rmat[:, 0, 0] += 1.
    rmat[:, 1, 1] += 1.
    rmat[:, 2, 2] += 1.

    return rmat.squeeze()


def rotMatOfExpMap_orig(expMap):
    """
    Original rotMatOfExpMap, used for comparison to optimized version
    """
    if isinstance(expMap, ndarray):
        if expMap.ndim != 2:
            if expMap.ndim == 1 and len(expMap) == 3:
                numObjs = 1
                expMap = expMap.reshape(3, 1)
            else:
                raise RuntimeError("input is the wrong dimensionality")
        elif expMap.shape[0] != 3:
            raise RuntimeError(
                "input is the wrong shape along the 0-axis; "
                + "Yours is %d when is should be 3"
                % (expMap.shape[0])
            )
        else:
            numObjs = expMap.shape[1]
    elif isinstance(expMap, list) or isinstance(expMap, tuple):
        if len(expMap) != 3:
            raise RuntimeError(
                "for list/tuple input only one exponential map "
                + "vector is allowed"
            )
        else:
            if not isscalar(expMap[0]) or not isscalar(expMap[1]) \
              or not isscalar(expMap[2]):
                raise RuntimeError(
                    "for list/tuple input only one exponential map "
                    + "vector is allowed"
                )
            else:
                numObjs = 1
                expMap = asarray(expMap).reshape(3, 1)

    phi = columnNorm(expMap)  # angles of rotation from exponential maps
    W = skewMatrixOfVector(expMap)  # skew matrices of exponential maps

    # Find tiny angles to avoid divide-by-zero and apply limits in expressions
    zeroIndex = phi < cnst.epsf
    phi[zeroIndex] = 1

    # first term
    C1 = sin(phi) / phi
    C1[zeroIndex] = 1

    # second term
    C2 = (1 - cos(phi)) / phi**2
    C2[zeroIndex] = 1

    if numObjs == 1:
        rmat = I3 + C1 * W + C2 * dot(W, W)
    else:
        rmat = zeros((numObjs, 3, 3))
        for i in range(numObjs):
            rmat[i, :, :] = \
                I3 + C1[i] * W[i, :, :] + C2[i] * dot(W[i, :, :], W[i, :, :])

    return rmat


# Donald Boyce's
rotMatOfExpMap = rotMatOfExpMap_opt


def rotMatOfQuat(quat):
    """
    Convert quaternions to rotation matrices.

    Take an array of n quats (numpy ndarray, 4 x n) and generate an
    array of rotation matrices (n x 3 x 3)

    Parameters
    ----------
    quat : TYPE
        DESCRIPTION.

    Raises
    ------
    RuntimeError
        DESCRIPTION.

    Returns
    -------
    rmat : TYPE
        DESCRIPTION.

    Notes
    -----
    Uses the truncated series expansion for the exponential map;
    didvide-by-zero is checked using the global 'cnst.epsf'
    """
    if quat.ndim == 1:
        if len(quat) != 4:
            raise RuntimeError("input is the wrong shape")
        else:
            quat = quat.reshape(4, 1)
    else:
        if quat.shape[0] != 4:
            raise RuntimeError("input is the wrong shape")

    n = quat.shape[1]
    rmat = zeros((n, 3, 3), dtype='float64')

    a = quat[0, :].reshape(n, 1)
    b = quat[1, :].reshape(n, 1)
    c = quat[2, :].reshape(n, 1)
    d = quat[3, :].reshape(n, 1)

    R = c_[a**2 + b**2 - c**2 - d**2,
           2*b*c - 2*a*d,
           2*a*c + 2*b*d,
           2*a*d + 2*b*c,
           a**2 - b**2 + c**2 - d**2,
           2*c*d - 2*a*b,
           2*b*d - 2*a*c,
           2*a*b + 2*c*d,
           a**2 - b**2 - c**2 + d**2]

    if n > 1:
        rmat = R.reshape(n, 3, 3)
    else:
        rmat = R.reshape(3, 3)

    # for i in range(n):
    #     theta = 2. * arccosSafe(quat[0, i])
    #
    #     # find axial vector
    #     if (theta > cnst.epsf):
    #         a = sin(theta) / theta
    #         b = (1. - cos(theta)) / theta**2
    #         w = (theta / sin(0.5 * theta)) * quat[1:4, i]
    #
    #         wskew = array([[   0., -w[2],  w[1]],
    #                        [ w[2],    0., -w[0]],
    #                        [-w[1],  w[0],    0.]])
    #
    #         rmat[i, :, :] = I3 + a * wskew + b * dot(wskew, wskew)
    #     else:
    #         rmat[i, :, :] = I3

    return rmat


def angleAxisOfRotMat(R):
    """
    Extract angle and axis invariants from a rotation matrix.

    Parameters
    ----------
    R : TYPE
        DESCRIPTION.

    Raises
    ------
    RuntimeError
        DESCRIPTION.

    Returns
    -------
    TYPE
        DESCRIPTION.

    """
    if not isinstance(R, ndarray):
        raise RuntimeError('Input must be a 2 or 3-d ndarray')
    else:
        rdim = R.ndim
        if rdim == 2:
            R = tile(R, (1, 1, 1))
        elif rdim == 3:
            pass
        else:
            raise RuntimeError(
                "R array must be (3, 3) or (n, 3, 3); input has dimension %d"
                % (rdim)
            )

    #
    #  Find angle of rotation.
    #
    ca = 0.5*(R[:, 0, 0] + R[:, 1, 1] + R[:, 2, 2] - 1)

    angle = arccosSafe(ca)

    #
    #  Three cases for the angle:
    #
    #  *   near zero -- matrix is effectively the identity
    #  *   near pi   -- binary rotation; need to find axis
    #  *   neither   -- general case; can use skew part
    #
    tol = 1.0e-4

    anear0 = angle < tol

    angle[anear0] = 0

    raxis = vstack(
        [R[:, 2, 1] - R[:, 1, 2],
         R[:, 0, 2] - R[:, 2, 0],
         R[:, 1, 0] - R[:, 0, 1]]
    )
    raxis[:, anear0] = 1

    special = angle > pi - tol
    nspec = special.sum()
    if nspec > 0:
        tmp = R[special, :, :] + tile(I3, (nspec, 1, 1))
        tmpr = tmp.transpose(0, 2, 1).reshape(nspec*3, 3).T

        tmpnrm = (tmpr*tmpr).sum(0).reshape(3, nspec)
        mx = tmpnrm.max(0)

        # remap indices
        maxInd = (tmpnrm == mx).nonzero()
        maxInd = c_[maxInd[0], maxInd[1]]

        tmprColInd = sort(maxInd[:, 0] + maxInd[:, 1]*nspec)

        saxis = tmpr[:, tmprColInd]

        raxis[:, special] = saxis

    return angle, unitVector(raxis)


def _check_axes_order(x):
    if not isinstance(x, str):
        raise RuntimeError("argument must be str")
    axo = x.lower()
    if axo not in axes_orders:
        raise RuntimeError(
            "order '%s' is not a valid choice"
            % x
        )
    return axo


def _check_is_rmat(x):
    x = np.asarray(x)
    if x.shape != (3, 3):
        raise RuntimeError("shape of input must be (3, 3)")
    chk1 = np.linalg.det(x)
    chk2 = np.sum(abs(np.eye(3) - np.dot(x, x.T)))
    if 1. - abs(chk1) < cnst.sqrt_epsf and chk2 < cnst.sqrt_epsf:
        return x
    else:
        raise RuntimeError("input is not an orthogonal matrix")


def make_rmat_euler(tilt_angles, axes_order, extrinsic=True):
    """
    Generate rotation matrix from Euler angles.

    extrinsic (PASSIVE) or intrinsic (ACTIVE) by kw
    tilt_angles are in RADIANS

    Parameters
    ----------
    tilt_angles : TYPE
        DESCRIPTION.
    axes_order : TYPE
        DESCRIPTION.
    extrinsic : TYPE, optional
        DESCRIPTION. The default is True.

    Returns
    -------
    TYPE
        DESCRIPTION.

    """
    axes = np.eye(3)
    axes_dict = dict(x=0, y=1, z=2)

    axo = _check_axes_order(axes_order)

    if extrinsic:
        rmats = np.zeros((3, 3, 3))
        for i, ax in enumerate(axo):
            rmats[i] = rotMatOfExpMap(
                tilt_angles[i]*axes[axes_dict[ax]]
            )
        return np.dot(rmats[2], np.dot(rmats[1], rmats[0]))
    else:
        rm0 = rotMatOfExpMap(
            tilt_angles[0]*axes[axes_dict[axo[0]]]
        )
        rm1 = rotMatOfExpMap(
            tilt_angles[1]*rm0[:, axes_dict[axo[1]]]
        )
        rm2 = rotMatOfExpMap(
            tilt_angles[2]*np.dot(rm1, rm0[:, axes_dict[axo[2]]])
        )
        return np.dot(rm2, np.dot(rm1, rm0))


def angles_from_rmat_xyz(rmat):
    """
    Calculate passive x-y-z Euler angles from a rotation matrix.

    Parameters
    ----------
    rmat : TYPE
        DESCRIPTION.

    Returns
    -------
    rx : TYPE
        DESCRIPTION.
    ry : TYPE
        DESCRIPTION.
    rz : TYPE
        DESCRIPTION.

    """
    rmat = _check_is_rmat(rmat)

    eps = sqrt(finfo('float').eps)
    ry = -arcsin(rmat[2, 0])
    sgny = sign(ry)
    if abs(ry) < 0.5*pi - eps:
        cosy = cos(ry)
        rz = arctan2(rmat[1, 0]/cosy, rmat[0, 0]/cosy)
        rx = arctan2(rmat[2, 1]/cosy, rmat[2, 2]/cosy)
    else:
        rz = 0.5*arctan2(sgny*rmat[1, 2], sgny*rmat[0, 2])
        if sgny > 0:
            rx = -rz
        else:
            rx = rz
    return rx, ry, rz


def angles_from_rmat_zxz(rmat):
    """
    Calculate active z-x-z Euler angles from a rotation matrix.

    Parameters
    ----------
    rmat : TYPE
        DESCRIPTION.

    Returns
    -------
    alpha : TYPE
        DESCRIPTION.
    beta : TYPE
        DESCRIPTION.
    gamma : TYPE
        DESCRIPTION.

    """
    rmat = _check_is_rmat(rmat)

    if abs(rmat[2, 2]) > 1. - sqrt(finfo('float').eps):
        beta = 0.
        alpha = arctan2(rmat[1, 0], rmat[0, 0])
        gamma = 0.
    else:
        xnew = rmat[:, 0]
        znew = rmat[:, 2]
        alpha = arctan2(znew[0], -znew[1])
        rma = rotMatOfExpMap(alpha*c_[0., 0., 1.].T)
        znew1 = dot(rma.T, znew)
        beta = arctan2(-znew1[1], znew1[2])
        rmb = rotMatOfExpMap(beta*c_[cos(alpha), sin(alpha), 0.].T)
        xnew2 = dot(rma.T, dot(rmb.T, xnew))
        gamma = arctan2(xnew2[1], xnew2[0])
    return alpha, beta, gamma


class RotMatEuler(object):
    def __init__(self, angles, axes_order, extrinsic=True):
        """
        ??? add check that angle input is array-like, len() = 3?
        ??? add check on extrinsic as bool
        """
        self._axes = np.eye(3)
        self._axes_dict = dict(x=0, y=1, z=2)

        # these will be properties
        self._angles = angles
        self._axes_order = _check_axes_order(axes_order)
        self._extrinsic = extrinsic

    @property
    def angles(self):
        return self._angles

    @angles.setter
    def angles(self, x):
        x = np.atleast_1d(x).flatten()
        if len(x) == 3:
            self._angles = x
        else:
            raise RuntimeError("input must be array-like with __len__ = 3")

    @property
    def axes_order(self):
        return self._axes_order

    @axes_order.setter
    def axes_order(self, x):
        axo = _check_axes_order(x)
        self._axes_order = axo

    @property
    def extrinsic(self):
        return self._extrinsic

    @extrinsic.setter
    def extrinsic(self, x):
        if isinstance(x, bool):
            self._extrinsic = x
        else:
            raise RuntimeError("input must be a bool")

    @property
    def rmat(self):
        self._rmat = make_rmat_euler(
            self.angles, self.axes_order, self.extrinsic)
        return self._rmat

    @rmat.setter
    def rmat(self, x):
        rmat = _check_is_rmat(x)
        self._rmat = rmat
        if self.axes_order == 'xyz':
            if self.extrinsic:
                angles = angles_from_rmat_xyz(rmat)
            else:
                raise NotImplementedError
        elif self.axes_order == 'zxz':
            if self.extrinsic:
                raise NotImplementedError
            else:
                angles = angles_from_rmat_zxz(rmat)
        else:
            raise NotImplementedError
        self._angles = angles


#
#  ==================== Fiber
#


def distanceToFiber(c, s, q, qsym, **kwargs):
    """
    Calculate symmetrically reduced distance to orientation fiber.

    Parameters
    ----------
    c : TYPE
        DESCRIPTION.
    s : TYPE
        DESCRIPTION.
    q : TYPE
        DESCRIPTION.
    qsym : TYPE
        DESCRIPTION.
    **kwargs : TYPE
        DESCRIPTION.

    Raises
    ------
    RuntimeError
        DESCRIPTION.

    Returns
    -------
    d : TYPE
        DESCRIPTION.

    """
    csymFlag = False
    B = I3

    arglen = len(kwargs)

    if len(c) != 3 or len(s) != 3:
        raise RuntimeError('c and/or s are not 3-vectors')

    # argument handling
    if arglen > 0:
        argkeys = list(kwargs.keys())
        for i in range(arglen):
            if argkeys[i] == 'centrosymmetry':
                csymFlag = kwargs[argkeys[i]]
            elif argkeys[i] == 'bmatrix':
                B = kwargs[argkeys[i]]
            else:
                raise RuntimeError("keyword arg \'%s\' is not recognized"
                                   % (argkeys[i]))

    c = unitVector(dot(B, asarray(c)))
    s = unitVector(asarray(s).reshape(3, 1))

    nq = q.shape[1]  # number of quaternions
    rmats = rotMatOfQuat(q)  # (nq, 3, 3)

    csym = applySym(c, qsym, csymFlag)  # (3, m)
    m = csym.shape[1]  # multiplicity

    if nq == 1:
        rc = dot(rmats, csym)  # apply q's to c's

        sdotrc = dot(s.T, rc).max()
    else:
        rc = multMatArray(
            rmats, tile(csym, (nq, 1, 1))
        )  # apply q's to c's

        sdotrc = dot(
            s.T,
            rc.swapaxes(1, 2).reshape(nq*m, 3).T
        ).reshape(nq, m).max(1)

    d = arccosSafe(array(sdotrc))

    return d


def discreteFiber(c, s, B=I3, ndiv=120, invert=False, csym=None, ssym=None):
    """
    Generate symmetrically reduced discrete orientation fiber.

    Parameters
    ----------
    c : TYPE
        DESCRIPTION.
    s : TYPE
        DESCRIPTION.
    B : TYPE, optional
        DESCRIPTION. The default is I3.
    ndiv : TYPE, optional
        DESCRIPTION. The default is 120.
    invert : TYPE, optional
        DESCRIPTION. The default is False.
    csym : TYPE, optional
        DESCRIPTION. The default is None.
    ssym : TYPE, optional
        DESCRIPTION. The default is None.

    Raises
    ------
    RuntimeError
        DESCRIPTION.

    Returns
    -------
    retval : TYPE
        DESCRIPTION.

    """

    ztol = cnst.sqrt_epsf

    # arg handling for c
    if hasattr(c, '__len__'):
        if hasattr(c, 'shape'):
            assert c.shape[0] == 3, \
                   'scattering vector must be 3-d; yours is %d-d' \
                   % (c.shape[0])
            if len(c.shape) == 1:
                c = c.reshape(3, 1)
            elif len(c.shape) > 2:
                raise RuntimeError(
                    'incorrect arg shape; must be 1-d or 2-d, yours is %d-d'
                    % (len(c.shape))
                )
        else:
            # convert list input to array and transpose
            if len(c) == 3 and isscalar(c[0]):
                c = asarray(c).reshape(3, 1)
            else:
                c = asarray(c).T
    else:
        raise RuntimeError('input must be array-like')

    # arg handling for s
    if hasattr(s, '__len__'):
        if hasattr(s, 'shape'):
            assert s.shape[0] == 3, \
                   'scattering vector must be 3-d; yours is %d-d' \
                   % (s.shape[0])
            if len(s.shape) == 1:
                s = s.reshape(3, 1)
            elif len(s.shape) > 2:
                raise RuntimeError(
                    'incorrect arg shape; must be 1-d or 2-d, yours is %d-d'
                    % (len(s.shape)))
        else:
            # convert list input to array and transpose
            if len(s) == 3 and isscalar(s[0]):
                s = asarray(s).reshape(3, 1)
            else:
                s = asarray(s).T
    else:
        raise RuntimeError('input must be array-like')

    nptc = c.shape[1]
    npts = s.shape[1]

    c = unitVector(dot(B, c))  # turn c hkls into unit vector in crys frame
    s = unitVector(s)  # convert s to unit vector in samp frame

    retval = []
    for i_c in range(nptc):
        dupl_c = tile(c[:, i_c], (npts, 1)).T

        ax = s + dupl_c
        anrm = columnNorm(ax).squeeze()  # should be 1-d

        okay = anrm > ztol
        nokay = okay.sum()
        if nokay == npts:
            ax = ax / tile(anrm, (3, 1))
        else:
            nspace = nullSpace(c[:, i_c].reshape(3, 1))
            hperp = nspace[:, 0].reshape(3, 1)
            if nokay == 0:
                ax = tile(hperp, (1, npts))
            else:
                ax[:,     okay] = ax[:, okay] / tile(anrm[okay], (3, 1))
                ax[:, not okay] = tile(hperp, (1, npts - nokay))

        q0 = vstack([zeros(npts), ax])

        # find rotations
        # note: the following line fixes bug with use of arange
        # with float increments
        phi = arange(0, ndiv) * (2*pi/float(ndiv))
        qh = quatOfAngleAxis(phi, tile(c[:, i_c], (ndiv, 1)).T)

        # the fibers, arraged as (npts, 4, ndiv)
        qfib = dot(
            quatProductMatrix(qh, mult='right'),
            q0
        ).transpose(2, 1, 0)
        if csym is not None:
<<<<<<< HEAD
            retval.append(symmetry.toFundamentalRegion(qfib.squeeze(),
                                                       crysSym=csym,
                                                       sampSym=ssym))
=======
            retval.append(
                toFundamentalRegion(
                    qfib.squeeze(),
                    crysSym=csym,
                    sampSym=ssym
                )
            )
>>>>>>> df79ad3e
        else:
            retval.append(fixQuat(qfib).squeeze())
    return retval


#
#  ==================== Utility Functions
#


def mapAngle(ang, *args, **kwargs):
    """
    Utility routine to map an angle into a specified period
    """
    period = 2.*pi        # radians
    units = angularUnits  # usually

    kwargKeys = list(kwargs.keys())
    for iArg in range(len(kwargKeys)):
        if kwargKeys[iArg] == 'units':
            units = kwargs[kwargKeys[iArg]]
        else:
            raise RuntimeError(
                "Unknown keyword argument: "
                + str(kwargKeys[iArg])
            )

    if units.lower() == 'degrees':
        period = 360.
    elif units.lower() != 'radians':
        raise RuntimeError(
            "unknown angular units: "
            + str(kwargs[kwargKeys[iArg]])
        )

    ang = atleast_1d(nFloat(ang))

    # if we have a specified angular range, use that
    if len(args) > 0:
        angRange = atleast_1d(nFloat(args[0]))

        # divide of multiples of period
        ang = ang - nInt(ang / period) * period

        lb = angRange.min()
        ub = angRange.max()

        if abs(ub - lb) != period:
            raise RuntimeError('range is incomplete!')

        lbi = ang < lb
        while lbi.sum() > 0:
            ang[lbi] = ang[lbi] + period
            lbi = ang < lb
            pass
        ubi = ang > ub
        while ubi.sum() > 0:
            ang[ubi] = ang[ubi] - period
            ubi = ang > ub
            pass
        retval = ang
    else:
        retval = mod(ang + 0.5*period, period) - 0.5*period
    return retval


def angularDifference_orig(angList0, angList1, units=angularUnits):
    """
    Do the proper (acute) angular difference in the context of a branch cut.

    *) Default angular range in the code is [-pi, pi]
    *) ... maybe more efficient not to vectorize?
    """
    if units == 'radians':
        period = 2*pi
    elif units == 'degrees':
        period = 360.
    else:
        raise RuntimeError(
            "'%s' is an unrecognized option for angular units!"
            % (units)
        )

    # take difference as arrays
    diffAngles = asarray(angList0) - asarray(angList1)

    return abs(mod(diffAngles + 0.5*period, period) - 0.5*period)


def angularDifference_opt(angList0, angList1, units=angularUnits):
    """
    Do the proper (acute) angular difference in the context of a branch cut.

    *) Default angular range in the code is [-pi, pi]
    """
    period = periodDict[units]
    d = abs(angList1 - angList0)
    return np.minimum(d, period - d)


angularDifference = angularDifference_opt


def applySym(vec, qsym, csFlag=False, cullPM=False, tol=1e-8):
    """
    Apply symmetry group to a single 3-vector (columnar) argument.

    csFlag : centrosymmetry flag
    cullPM : cull +/- flag
    """
    nsym = qsym.shape[1]
    Rsym = rotMatOfQuat(qsym)
    if nsym == 1:
        Rsym = array([Rsym, ])
    allhkl = multMatArray(
        Rsym, tile(vec, (nsym, 1, 1))
    ).swapaxes(1, 2).reshape(nsym, 3).T

    if csFlag:
        allhkl = hstack([allhkl, -1*allhkl])
    eqv, uid = findDuplicateVectors(allhkl, tol=tol, equivPM=cullPM)

    return allhkl[ix_(list(range(3)), uid)]


# =============================================================================
# Symmetry functions
# =============================================================================


def toFundamentalRegion(q, crysSym='Oh', sampSym=None):
    """
    Map quaternions to fundamental region.

    Parameters
    ----------
    q : TYPE
        DESCRIPTION.
    crysSym : TYPE, optional
        DESCRIPTION. The default is 'Oh'.
    sampSym : TYPE, optional
        DESCRIPTION. The default is None.

    Raises
    ------
    NotImplementedError
        DESCRIPTION.

    Returns
    -------
    qr : TYPE
        DESCRIPTION.
    """
    qdims = q.ndim
    if qdims == 3:
        l3, m3, n3 = q.shape
        assert m3 == 4, 'your 3-d quaternion array isn\'t the right shape'
        q = q.transpose(0, 2, 1).reshape(l3*n3, 4).T
    if isinstance(crysSym, str):
        qsym_c = quatProductMatrix(
            quatOfLaueGroup(crysSym), 'right'
        )  # crystal symmetry operator
    else:
        qsym_c = quatProductMatrix(crysSym, 'right')

    n = q.shape[1]              # total number of quats
    m = qsym_c.shape[0]         # number of symmetry operations

    #
    # MAKE EQUIVALENCE CLASS
    #
    # Do R * Gc, store as
    # [q[:, 0] * Gc[:, 0:m], ..., 2[:, n-1] * Gc[:, 0:m]]
    qeqv = dot(qsym_c, q).transpose(2, 0, 1).reshape(m*n, 4).T

    if sampSym is None:
        # need to fix quats to sort
        qeqv = fixQuat(qeqv)

        # Reshape scalar comp columnwise by point in qeqv
        q0 = qeqv[0, :].reshape(n, m).T

        # Find q0 closest to origin for each n equivalence classes
        q0maxColInd = argmax(q0, 0) + [x*m for x in range(n)]

        # store representatives in qr
        qr = qeqv[:, q0maxColInd]
    else:
        if isinstance(sampSym, str):
            qsym_s = quatProductMatrix(
                quatOfLaueGroup(sampSym), 'left'
            )  # sample symmetry operator
        else:
            qsym_s = quatProductMatrix(sampSym, 'left')

        p = qsym_s.shape[0]         # number of sample symmetry operations

        # Do Gs * (R * Gc), store as
        # [Gs[:, 0:p] * q[:,   0] * Gc[:, 0], ... , Gs[:, 0:p] * q[:,   0] * Gc[:, m-1], ...
        #  Gs[:, 0:p] * q[:, n-1] * Gc[:, 0], ... , Gs[:, 0:p] * q[:, n-1] * Gc[:, m-1]]
        qeqv = fixQuat(
            dot(qsym_s, qeqv).transpose(2, 0, 1).reshape(p*m*n, 4).T
        )

        raise NotImplementedError

    # debug
    assert qr.shape[1] == n, 'oops, something wrong here with your reshaping'

    if qdims == 3:
        qr = qr.T.reshape(l3, n3, 4).transpose(0, 2, 1)

    return qr


def ltypeOfLaueGroup(tag):
    """
    Yield lattice type of input tag.

    Parameters
    ----------
    tag : TYPE
        DESCRIPTION.

    Raises
    ------
    RuntimeError
        DESCRIPTION.

    Returns
    -------
    ltype : TYPE
        DESCRIPTION.

    """
    if not isinstance(tag, str):
        raise RuntimeError("entered flag is not a string!")

    if tag.lower() == 'ci' or tag.lower() == 's2':
        ltype = 'triclinic'
    elif tag.lower() == 'c2h':
        ltype = 'monoclinic'
    elif tag.lower() == 'd2h' or tag.lower() == 'vh':
        ltype = 'orthorhombic'
    elif tag.lower() == 'c4h' or tag.lower() == 'd4h':
        ltype = 'tetragonal'
    elif tag.lower() == 'c3i' or tag.lower() == 's6' or tag.lower() == 'd3d':
        ltype = 'trigonal'
    elif tag.lower() == 'c6h' or tag.lower() == 'd6h':
        ltype = 'hexagonal'
    elif tag.lower() == 'th' or tag.lower() == 'oh':
        ltype = 'cubic'
    else:
        raise RuntimeError(
            "unrecognized symmetry group.  "
            + "See ''help(quatOfLaueGroup)'' for a list of valid options.  "
            + "Oh, and have a great day ;-)"
        )

    return ltype


def quatOfLaueGroup(tag):
    """
    Return quaternion representation of requested symmetry group.

    Parameters
    ----------
    tag : str
        A case-insensitive string representing the Schoenflies symbol for the
        desired Laue group.  The 14 available choices are:

              Class           Symbol      N
             -------------------------------
              Triclinic       Ci (S2)     1
              Monoclinic      C2h         2
              Orthorhombic    D2h (Vh)    4
              Tetragonal      C4h         4
                              D4h         8
              Trigonal        C3i (S6)    3
                              D3d         6
              Hexagonal       C6h         6
                              D6h         12
              Cubic           Th          12
                              Oh          24

    Raises
    ------
    RuntimeError
        For invalid symmetry group tag.

    Returns
    -------
    qsym : (4, N) ndarray
        the quaterions associated with each element of the chosen symmetry
        group having n elements (dep. on group -- see INPUTS list above).

    Notes
    -----
    The conventions used for assigning a RHON basis, {x1, x2, x3}, to each
    point group are consistent with those published in Appendix B of [1]_.

    References
    ----------
    [1] Nye, J. F., ``Physical Properties of Crystals: Their
    Representation by Tensors and Matrices'', Oxford University Press,
    1985. ISBN 0198511655
    """
    if not isinstance(tag, str):
        raise RuntimeError("entered flag is not a string!")

    if tag.lower() == 'ci' or tag.lower() == 's2':
        # TRICLINIC
        angleAxis = vstack([0., 1., 0., 0.])  # identity
    elif tag.lower() == 'c2h':
        # MONOCLINIC
        angleAxis = c_[
            [0.,   1,   0,   0],  # identity
            [pi,   0,   1,   0],  # twofold about 010 (x2)
            ]
    elif tag.lower() == 'd2h' or tag.lower() == 'vh':
        # ORTHORHOMBIC
        angleAxis = c_[
            [0.,   1,   0,   0],  # identity
            [pi,   1,   0,   0],  # twofold about 100
            [pi,   0,   1,   0],  # twofold about 010
            [pi,   0,   0,   1],  # twofold about 001
            ]
    elif tag.lower() == 'c4h':
        # TETRAGONAL (LOW)
        angleAxis = c_[
            [0.0,       1,    0,    0],  # identity
            [piby2,     0,    0,    1],  # fourfold about 001 (x3)
            [pi,        0,    0,    1],  #
            [piby2*3,   0,    0,    1],  #
            ]
    elif tag.lower() == 'd4h':
        # TETRAGONAL (HIGH)
        angleAxis = c_[
            [0.0,       1,    0,    0],  # identity
            [piby2,     0,    0,    1],  # fourfold about 0  0  1 (x3)
            [pi,        0,    0,    1],  #
            [piby2*3,   0,    0,    1],  #
            [pi,        1,    0,    0],  # twofold about  1  0  0 (x1)
            [pi,        0,    1,    0],  # twofold about  0  1  0 (x2)
            [pi,        1,    1,    0],  # twofold about  1  1  0
            [pi,       -1,    1,    0],  # twofold about -1  1  0
            ]
    elif tag.lower() == 'c3i' or tag.lower() == 's6':
        # TRIGONAL (LOW)
        angleAxis = c_[
            [0.0,       1,    0,    0],  # identity
            [piby3*2,   0,    0,    1],  # threefold about 0001 (x3,c)
            [piby3*4,   0,    0,    1],  #
            ]
    elif tag.lower() == 'd3d':
        # TRIGONAL (HIGH)
        angleAxis = c_[
            [0.0,       1,     0,    0],  # identity
            [piby3*2,   0,     0,    1],  # threefold about 0001 (x3,c)
            [piby3*4,   0,     0,    1],  #
            [pi,        1,     0,    0],  # twofold about  2 -1 -1  0 (x1,a1)
            [pi,       -0.5,   sq3by2,  0],  # twofold about -1  2 -1  0 (a2)
            [pi,       -0.5,  -sq3by2,  0],  # twofold about -1 -1  2  0 (a3)
            ]
    elif tag.lower() == 'c6h':
        # HEXAGONAL (LOW)
        angleAxis = c_[
            [0.0,       1,     0,    0],  # identity
            [piby3,     0,     0,    1],  # sixfold about 0001 (x3,c)
            [piby3*2,   0,     0,    1],  #
            [pi,        0,     0,    1],  #
            [piby3*4,   0,     0,    1],  #
            [piby3*5,   0,     0,    1],  #
            ]
    elif tag.lower() == 'd6h':
        # HEXAGONAL (HIGH)
        angleAxis = c_[
            [0.0,       1,       0,       0],  # identity
            [piby3,     0,       0,       1],  # sixfold about  0  0  1 (x3,c)
            [piby3*2,   0,       0,       1],  #
            [pi,        0,       0,       1],  #
            [piby3*4,   0,       0,       1],  #
            [piby3*5,   0,       0,       1],  #
            [pi,        1,       0,       0],  # twofold about  2 -1  0 (x1,a1)
            [pi,       -0.5,     sq3by2,  0],  # twofold about -1  2  0 (a2)
            [pi,       -0.5,    -sq3by2,  0],  # twofold about -1 -1  0 (a3)
            [pi,        sq3by2,  0.5,     0],  # twofold about  1  0  0
            [pi,        0,       1,       0],  # twofold about -1  1  0 (x2)
            [pi,       -sq3by2,  0.5,     0],  # twofold about  0 -1  0
            ]
    elif tag.lower() == 'th':
        # CUBIC (LOW)
        angleAxis = c_[
            [0.0,       1,    0,    0],  # identity
            [pi,        1,    0,    0],  # twofold about    1  0  0 (x1)
            [pi,        0,    1,    0],  # twofold about    0  1  0 (x2)
            [pi,        0,    0,    1],  # twofold about    0  0  1 (x3)
            [piby3*2,   1,    1,    1],  # threefold about  1  1  1
            [piby3*4,   1,    1,    1],  #
            [piby3*2,  -1,    1,    1],  # threefold about -1  1  1
            [piby3*4,  -1,    1,    1],  #
            [piby3*2,  -1,   -1,    1],  # threefold about -1 -1  1
            [piby3*4,  -1,   -1,    1],  #
            [piby3*2,   1,   -1,    1],  # threefold about  1 -1  1
            [piby3*4,   1,   -1,    1],  #
            ]
    elif tag.lower() == 'oh':
        # CUBIC (HIGH)
        angleAxis = c_[
            [0.0,       1,    0,    0],  # identity
            [piby2,     1,    0,    0],  # fourfold about   1  0  0 (x1)
            [pi,        1,    0,    0],  #
            [piby2*3,   1,    0,    0],  #
            [piby2,     0,    1,    0],  # fourfold about   0  1  0 (x2)
            [pi,        0,    1,    0],  #
            [piby2*3,   0,    1,    0],  #
            [piby2,     0,    0,    1],  # fourfold about   0  0  1 (x3)
            [pi,        0,    0,    1],  #
            [piby2*3,   0,    0,    1],  #
            [piby3*2,   1,    1,    1],  # threefold about  1  1  1
            [piby3*4,   1,    1,    1],  #
            [piby3*2,  -1,    1,    1],  # threefold about -1  1  1
            [piby3*4,  -1,    1,    1],  #
            [piby3*2,  -1,   -1,    1],  # threefold about -1 -1  1
            [piby3*4,  -1,   -1,    1],  #
            [piby3*2,   1,   -1,    1],  # threefold about  1 -1  1
            [piby3*4,   1,   -1,    1],  #
            [pi,        1,    1,    0],  # twofold about    1  1  0
            [pi,       -1,    1,    0],  # twofold about   -1  1  0
            [pi,        1,    0,    1],  # twofold about    1  0  1
            [pi,        0,    1,    1],  # twofold about    0  1  1
            [pi,       -1,    0,    1],  # twofold about   -1  0  1
            [pi,        0,   -1,    1],  # twofold about    0 -1  1
            ]
    else:
        raise RuntimeError(
            "unrecognized symmetry group.  "
            + "See ``help(quatOfLaueGroup)'' for a list of valid options.  "
            + "Oh, and have a great day ;-)"
        )

    angle = angleAxis[0, ]
    axis = angleAxis[1:, ]

    #  Note: Axis does not need to be normalized in call to quatOfAngleAxis
    #  05/01/2014 JVB -- made output a contiguous C-ordered array
    qsym = array(quatOfAngleAxis(angle, axis).T, order='C').T

    return qsym

# =============================================================================
# Tests
# =============================================================================


def printTestName(num, name):
    print('==================== Test %d:  %s' % (num, name))


def testRotMatOfExpMap(numpts):
    """Test rotation matrix from axial vector."""
    print('* checking case of 1D vector input')
    map = np.zeros(3)
    rmat_1 = rotMatOfExpMap_orig(map)
    rmat_2 = rotMatOfExpMap_opt(map)
    print('resulting shapes:  ', rmat_1.shape, rmat_2.shape)
    #
    #
    map = np.random.rand(3, numPts)
    map = np.zeros([3, numPts])
    map[0, :] = np.linspace(0, np.pi, numPts)
    #
    print('* testing rotMatOfExpMap with %d random points' % numPts)
    #
    t0 = timeit.default_timer()
    rmat_1 = rotMatOfExpMap_orig(map)
    et1 = timeit.default_timer() - t0
    #
    t0 = timeit.default_timer()
    rmat_2 = rotMatOfExpMap_opt(map)
    et2 = timeit.default_timer() - t0
    #
    print('   timings:\n   ... original ', et1)
    print('   ... optimized', et2)
    #
    drmat = np.absolute(rmat_2 - rmat_1)
    print('maximum difference between results')
    print(np.amax(drmat, 0))

    return


if __name__ == '__main__':
    #
    #  Simple tests.
    #
    #  1. Exponential map.
    #
    printTestName(1, 'rotMatOfExpMap')
    numPts = 10000
    testRotMatOfExpMap(numPts)
    #
    #  2.  Angular difference
    #
    num = 2
    name = 'angularDifference'
    printTestName(num, name)
    units = 'radians'
    numPts = 1000000
    a1 = 2*np.pi * np.random.rand(3, numPts) - np.pi
    a2 = 2*np.pi * np.random.rand(3, numPts) - np.pi
    print('* testing %s with %d random points' % (name, numPts))
    #
    t0 = timeit.default_timer()
    d1 = angularDifference_orig(a1, a2)
    et1 = timeit.default_timer() - t0
    #
    t0 = timeit.default_timer()
    d2 = angularDifference_opt(a1, a2)
    et2 = timeit.default_timer() - t0
    #
    print('   timings:\n   ... original ', et1)
    print('   ... optimized', et2)
    #
    dd = np.absolute(d2 - d1)
    print('maximum difference between results')
    print(np.max(dd, 0).max())

    pass<|MERGE_RESOLUTION|>--- conflicted
+++ resolved
@@ -29,12 +29,7 @@
 # Module containing functions relevant to rotations
 #
 import sys
-<<<<<<< HEAD
-import time
-=======
 import timeit
-import numpy as np
->>>>>>> df79ad3e
 
 import numpy as np
 from numpy import \
@@ -1178,11 +1173,6 @@
             q0
         ).transpose(2, 1, 0)
         if csym is not None:
-<<<<<<< HEAD
-            retval.append(symmetry.toFundamentalRegion(qfib.squeeze(),
-                                                       crysSym=csym,
-                                                       sampSym=ssym))
-=======
             retval.append(
                 toFundamentalRegion(
                     qfib.squeeze(),
@@ -1190,7 +1180,6 @@
                     sampSym=ssym
                 )
             )
->>>>>>> df79ad3e
         else:
             retval.append(fixQuat(qfib).squeeze())
     return retval
